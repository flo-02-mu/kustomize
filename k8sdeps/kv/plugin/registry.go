--- conflicted
+++ resolved
@@ -49,13 +49,8 @@
 	return Registry{
 		ldr: ldr,
 		factories: map[string]Factory{
-<<<<<<< HEAD
-			"go":      newGoFactory(),
+			"go":      newGoFactory(pc),
 			"builtin": newBuiltinFactory(ldr),
-=======
-			"go":       newGoFactory(pc),
-			"testonly": newTestonlyFactory(),
->>>>>>> 6465a361
 		},
 	}
 }
